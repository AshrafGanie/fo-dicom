--- conflicted
+++ resolved
@@ -4,11 +4,8 @@
 * Add method to convert an array of DicomDatasets into a json string (#1271)
 * Improved bilinear interpolation
 * Fix issue where sending a deflated DICOM file via C-STORE was sent inflated, causing errors (#1283) 
-<<<<<<< HEAD
+* Optimize performance and reduce memory allocations in network layer (#1267 and #1273)
 * Enhance Association Request Timeout (#1284)
-=======
-* Optimize performance and reduce memory allocations in network layer (#1267 and #1273)
->>>>>>> 4eb7674c
 
 #### 5.0.1 (2021-11-11)
 
