--- conflicted
+++ resolved
@@ -1,5 +1,5 @@
 #### 5.0.4 (TBD)
-
+* Fix reading of DICOM files with extra tags in File Meta Information (#1376)
 
 #### 5.0.3 (2022-05-23)
 * **Breaking change**: subclasses of DicomService will have to pass an instance of DicomServiceDependencies along to the DicomService base constructor. This replaces the old LogManager / NetworkManager / TranscoderManager dependencies. (Implemented in the context of #1291)
@@ -19,12 +19,8 @@
 * Ignore empty VOI LUT and Modality LUT Sequence (#1369)
 * Validate calling AE and called AE length when creating a DicomClient (#1323)
 * Improve handling of WSI creation: faster offset table calucation and a naming of temp files to allow more than 64.000.
-<<<<<<< HEAD
-* Fix reading of DICOM files with extra tags in File Meta Information (#1376)
-=======
 * Change: DicomAnonymizer private fields and methods changed to protected so they can be used in subclasses, made instance methods virtual so they can be overridden in subclasses
 * Fix VR's SV and UV VR Length field (#1386)
->>>>>>> 247d3aa0
 
 #### 5.0.2 (2022-01-11)
 * Update to DICOM Standard 2021e
