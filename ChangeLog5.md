--- conflicted
+++ resolved
@@ -2,11 +2,8 @@
 * Fix issue where opening a DICOM file from a stream writes too much data when saving it again (#1264)
 * Add possibility to read from streams without `Seek` like `BrowserFileStream` (#1218)
 * Add method to convert an array of DicomDatasets into a json string (#1271)
-<<<<<<< HEAD
+* Improved bilinear interpolation
 * Fix issue where sending a deflated DICOM file via C-STORE was sent inflated, causing errors (#1283) 
-=======
-* Improved bilinear interpolation
->>>>>>> f94ebcb6
 
 #### 5.0.1 (2021-11-11)
 
