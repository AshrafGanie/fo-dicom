--- conflicted
+++ resolved
@@ -14,12 +14,9 @@
 * add DicomUID.IsVolumeStorage.
 * Bug Fix : DICOM server may throw DicomDataException on association when non-standard transfer syntax was proposed (#749)
 * allow Query/Register/Unregister transfer syntax.
-<<<<<<< HEAD
 * DicomCFindRequest should allow defnition of Query Retrieve Information Model (#708)
-=======
 * Bug fix : DicomUIDGenerator.GenerateDerivedFromUUID converts Guids incorrectly to the DICOM "2.25." + UUID format (#762)
 * Bug Fix : TryGetValue, TryGetValues, TryGetSingleValue should return false instead of throw exception. (#746)
->>>>>>> 65c8150f
 
 #### v.4.0.0 (9/24/2018)
 * Demonstrate and fix error in RLELossless Transfer Syntax Codec
