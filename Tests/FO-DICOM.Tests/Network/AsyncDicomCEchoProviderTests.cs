--- conflicted
+++ resolved
@@ -35,12 +35,8 @@
             using (DicomServerFactory.Create<AsyncDicomCEchoProvider>(port, logger: _logger.IncludePrefix("DicomServer")))
             {
                 var client = DicomClientFactory.Create("127.0.0.1", port, false, "SCU", "ANY-SCP");
-<<<<<<< HEAD
                 client.Logger = _logger.IncludePrefix(nameof(DicomClient));
-=======
-                client.Logger = _logger.IncludePrefix(typeof(DicomClient).Name);
                 client.ClientOptions.AssociationRequestTimeoutInMs = (int) TimeSpan.FromMinutes(5).TotalMilliseconds;
->>>>>>> 08801d84
 
                 DicomCEchoResponse response = null;
                 DicomRequest.OnTimeoutEventArgs timeout = null;
