﻿// Copyright (c) 2012-2019 fo-dicom contributors.
// Licensed under the Microsoft Public License (MS-PL).

using System;
using System.Collections.Generic;
using System.Diagnostics;
using System.Globalization;
using System.Linq;
using System.Reflection;
using System.Text;
using Dicom.IO;
using Dicom.IO.Buffer;

namespace Dicom
{

    [DebuggerDisplay("Tag: {DicomDictionary.Default[Tag].Name} ({Tag.Group.ToString(\"X\")},{Tag.Element.ToString(\"X\")}), VR: {ValueRepresentation.Code}, VM: {Count}, Value: {Get<string>()}")]
    public abstract class DicomElement : DicomItem
    {
        protected DicomElement(DicomTag tag, IByteBuffer data)
            : base(tag)
        {
            Buffer = data;
        }

        /// <summary>Gets the number of values that the DICOM element contains.</summary>
        /// <value>Number of value items</value>
        public abstract int Count { get; }

        public IByteBuffer Buffer { get; protected set; }

        public uint Length => Buffer?.Size ?? 0;

        public abstract T Get<T>(int item = -1);

        public override void Validate()
        {
            ValidateString();
            ValidateVM();
        }

        protected virtual void ValidateVM()
        {
            if (!Tag.IsPrivate
                && (Count > 0))
            {
<<<<<<< HEAD
                var entry = Tag.DictionaryEntry;
                if (Count < entry.ValueMultiplicity.Minimum || Count > entry.ValueMultiplicity.Maximum)
                {
                    throw new DicomValidationException(this.ToString(), ValueRepresentation, $"Number of items {Count} does not match ValueMultiplicity {entry.ValueMultiplicity}");
                }
=======
                if (Buffer != null) return (uint)Buffer.Size;
                return 0;
>>>>>>> c1abfb82
            }
        }

        protected virtual void ValidateString() { }

    }

    /// <summary>
    /// Base class for a DICOM string element.
    /// </summary>
    /// <seealso cref="DicomPersonName"/>
    public abstract class DicomStringElement : DicomElement
    {

        #region FIELDS

        private string _value = null;

        #endregion

        #region Constructors

        protected DicomStringElement(DicomTag tag, string value)
            : this(tag, DicomEncoding.Default, value)
        {
        }

        protected DicomStringElement(DicomTag tag, Encoding encoding, string value)
            : base(tag, EmptyBuffer.Value)
        {
            Encoding = encoding;
            Buffer = ByteConverter.ToByteBuffer(value ?? String.Empty, encoding, ValueRepresentation.PaddingValue);
        }

        protected DicomStringElement(DicomTag tag, Encoding encoding, IByteBuffer buffer)
            : base(tag, buffer)
        {
            Encoding = encoding;
        }

        #endregion

        #region Public Properties

        public Encoding Encoding { get; protected set; }

        /// <summary>Gets the number of values that the DICOM element contains.</summary>
        /// <value>Number of value items</value>
        public override int Count => 1;

        protected string StringValue
        {
            get
            {
                if (_value == null && Buffer != null)
                    _value =
                        Encoding.GetString(Buffer.Data, 0, (int)Buffer.Size)
                            .TrimEnd((char)ValueRepresentation.PaddingValue);
                return _value;
            }
        }

        #endregion

        #region Public Methods

        public override T Get<T>(int item = -1)
        {
            if (typeof(T) == typeof(string) || typeof(T) == typeof(object)) return (T)((object)StringValue);

            if (typeof(T) == typeof(string[]) || typeof(T) == typeof(object[])) return (T)(object)(new string[] { StringValue });

            if (typeof(T).GetTypeInfo().IsSubclassOf(typeof(DicomParseable))) return DicomParseable.Parse<T>(StringValue);

            if (typeof(T).GetTypeInfo().IsEnum) return (T)Enum.Parse(typeof(T), StringValue.Replace("\0", string.Empty), true);

            throw new InvalidCastException(
                "Unable to convert DICOM " + ValueRepresentation.Code + " value to '" + typeof(T).Name + "'");
        }

        #endregion

        protected override void ValidateString()
        {
            this.ValueRepresentation?.ValidateString(_value);
        }
    }

    public abstract class DicomMultiStringElement : DicomStringElement
    {

        #region FIELDS

        private int _count = -1;
        private string[] _values = null;

        #endregion

        #region Constructors

        protected DicomMultiStringElement(DicomTag tag, params string[] values)
            : base(tag, DicomEncoding.Default, String.Join("\\", values))
        {
        }

        protected DicomMultiStringElement(DicomTag tag, Encoding encoding, params string[] values)
            : base(tag, encoding, String.Join("\\", values))
        {
        }

        protected DicomMultiStringElement(DicomTag tag, Encoding encoding, IByteBuffer buffer)
            : base(tag, encoding, buffer)
        {
        }

        #endregion

        #region Public Properties

        public override int Count
        {
            get
            {
                EnsureSplitValues();
                return _count;
            }
        }

        #endregion

        #region Private Methods

        private void EnsureSplitValues()
        {
            if (_values == null || _count == -1)
            {
                if (String.IsNullOrEmpty(StringValue)) _values = new string[0];
                else _values = StringValue.Split('\\');
                _count = _values.Length;
            }
        }

        #endregion

        #region Public Methods

        protected override void ValidateString()
        {
            EnsureSplitValues();
#if PORTABLE
            foreach(var value in _values)
            {
                ValueRepresentation.ValidateString(value);
            }
#else
            _values.ToList().ForEach(ValueRepresentation.ValidateString);
#endif
        }

        public override T Get<T>(int item = -1)
        {
            EnsureSplitValues();

            if (typeof(T) == typeof(string) || typeof(T) == typeof(object))
            {
                if (item == -1) return (T)((object)StringValue);

                if (item < 0 || item >= Count) throw new ArgumentOutOfRangeException("item", "Index is outside the range of available value items");

                return (T)((object)_values[item]);
            }

            if (typeof(T) == typeof(string[]) || typeof(T) == typeof(object[])) return (T)(object)_values;

            if (item == -1) item = 0;
            if (item < 0 || item >= Count) throw new ArgumentOutOfRangeException("item", "Index is outside the range of available value items");

            if (typeof(T).GetTypeInfo().IsSubclassOf(typeof(DicomParseable))) return DicomParseable.Parse<T>(_values[item]);

            var t = Nullable.GetUnderlyingType(typeof(T)) ?? typeof(T);
            if (t.GetTypeInfo().IsEnum) return (T)Enum.Parse(t, _values[item].Replace("\0", string.Empty), true);

            throw new InvalidCastException(
                "Unable to convert DICOM " + ValueRepresentation.Code + " value to '" + typeof(T).Name + "'");
        }

        #endregion

    }

    public abstract class DicomDateElement : DicomMultiStringElement
    {
        #region FIELDS

        private static readonly CultureInfo DicomDateElementFormat = CultureInfo.InvariantCulture;

        private static readonly DateTimeStyles DicomDateElementStyle = DateTimeStyles.NoCurrentDateDefault;

        private DateTime[] _values = null;

        #endregion

        #region CONSTRUCTORS

        /// <summary>
        /// Initializes a <see cref="DicomDateElement"/> instance.
        /// </summary>
        /// <param name="tag">DICOM tag.</param>
        /// <param name="dateFormats">Supported date/time formats.</param>
        /// <param name="values">Values.</param>
        protected DicomDateElement(DicomTag tag, string[] dateFormats, params DateTime[] values)
            : base(tag, DicomEncoding.Default, values.Select(x => x.ToString(dateFormats[0]).Replace(":", string.Empty)).ToArray())
        {
            DateFormats = dateFormats;
        }

        /// <summary>
        /// Initializes a <see cref="DicomDateElement"/> instance.
        /// </summary>
        /// <param name="tag">DICOM tag.</param>
        /// <param name="dateFormats">Supported date/time formats.</param>
        /// <param name="range">Date/time range.</param>
        protected DicomDateElement(DicomTag tag, string[] dateFormats, DicomDateRange range)
            : base(tag, DicomEncoding.Default, range.ToString(dateFormats[0]).Replace(":", string.Empty))
        {
            DateFormats = dateFormats;
        }

        /// <summary>
        /// Initializes a <see cref="DicomDateElement"/> instance.
        /// </summary>
        /// <param name="tag">DICOM tag.</param>
        /// <param name="dateFormats">Supported date/time formats.</param>
        /// <param name="values">Values.</param>
        protected DicomDateElement(DicomTag tag, string[] dateFormats, params string[] values)
            : base(tag, DicomEncoding.Default, String.Join("\\", values))
        {
            DateFormats = dateFormats;
        }

        /// <summary>
        /// Initializes a <see cref="DicomDateElement"/> instance.
        /// </summary>
        /// <param name="tag">DICOM tag.</param>
        /// <param name="dateFormats">Supported date/time formats.</param>
        /// <param name="buffer">Byte buffer from which to read values.</param>
        protected DicomDateElement(DicomTag tag, string[] dateFormats, IByteBuffer buffer)
            : base(tag, DicomEncoding.Default, buffer)
        {
            DateFormats = dateFormats;
        }

        #endregion

        #region PROPERTIES

        /// <summary>
        /// Supported date formats.
        /// </summary>
        protected string[] DateFormats { get; }

        #endregion

        #region METHODS

        /// <summary>
        /// Get element value(s).
        /// </summary>
        /// <typeparam name="T">Return value type.</typeparam>
        /// <param name="item">Item index, if applicable.</param>
        /// <returns>Value(s) of type <typeparamref name="T"/>, at position <paramref name="item"/> if applicable.</returns>
        public override T Get<T>(int item = -1)
        {
            // no need to parse DateTime values if returning string(s)
            if (typeof(T) == typeof(string) || typeof(T) == typeof(string[])) return base.Get<T>(item);

            if (typeof(T) == typeof(DicomDateRange))
            {
                string[] vals = base.Get<string>(item).Split('-');
                var range = new DicomDateRange();
                if (vals.Length >= 2)
                {
                    if (!String.IsNullOrEmpty(vals[0]))
                        range.Minimum = DateTime.ParseExact(
                            vals[0],
                            DateFormats,
                            DicomDateElementFormat,
                            DicomDateElementStyle);
                    if (!String.IsNullOrEmpty(vals[1]))
                        range.Maximum = DateTime.ParseExact(
                            vals[1],
                            DateFormats,
                            DicomDateElementFormat,
                            DicomDateElementStyle);
                }
                else if (vals.Length == 1)
                {
                    range.Minimum = DateTime.ParseExact(
                        vals[0],
                        DateFormats,
                        DicomDateElementFormat,
                        DicomDateElementStyle);
                    range.Maximum = range.Minimum.AddDays(1).AddMilliseconds(-1);
                }
                return (T)(object)range;
            }

            if (_values == null)
            {
                string[] vals = base.Get<string[]>();
                if (vals.Length == 1 && String.IsNullOrEmpty(vals[0])) _values = new DateTime[0];
                else
                {
                    _values = new DateTime[vals.Length];
                    for (int i = 0; i < vals.Length; i++)
                        _values[i] = DateTime.ParseExact(
                            vals[i],
                            DateFormats,
                            DicomDateElementFormat,
                            DicomDateElementStyle);
                }
            }

            if (typeof(T) == typeof(DateTime) || typeof(T) == typeof(object))
            {
                if (item == -1) return (T)((object)_values[0]);

                if (item < 0 || item >= Count) throw new ArgumentOutOfRangeException("item", "Index is outside the range of available value items");

                return (T)((object)_values[item]);
            }

            if (typeof(T) == typeof(DateTime[]) || typeof(T) == typeof(object[]))
            {
                return (T)(object)_values;
            }

            return base.Get<T>(item);
        }

        #endregion

    }

    public abstract class DicomValueElement<Tv> : DicomElement
        where Tv : struct
    {

        #region Constructors

        protected DicomValueElement(DicomTag tag, params Tv[] values)
            : this(tag, ByteConverter.ToByteBuffer<Tv>(values))
        {
        }

        protected DicomValueElement(DicomTag tag, IByteBuffer data)
            : base(tag, data)
        {
        }

        #endregion

        #region Public Properties

        public override int Count => (int)Buffer.Size / ValueRepresentation.UnitSize;

        #endregion

        #region Public Members

        public override T Get<T>(int item = -1)
        {
            if (item == -1) item = 0;

            if (typeof(T) == typeof(object))
            {
                if (item < 0 || item >= Count) throw new ArgumentOutOfRangeException("item", "Index is outside the range of available value items");

                return (T)(object)ByteConverter.Get<Tv>(Buffer, item);
            }

            if (typeof(T) == typeof(object[]))
            {
                return (T)(object)ByteConverter.ToArray<Tv>(Buffer).Cast<object>().ToArray();
            }

            if (typeof(T) == typeof(Tv))
            {
                if (item < 0 || item >= Count) throw new ArgumentOutOfRangeException("item", "Index is outside the range of available value items");

                return ByteConverter.Get<T>(Buffer, item);
            }

            if (typeof(T) == typeof(Tv[]))
            {
                // Is there a way to avoid this cast?
                return (T)(object)ByteConverter.ToArray<Tv>(Buffer);
            }

            if (typeof(T) == typeof(string))
            {
                if (item < 0 || item >= Count) throw new ArgumentOutOfRangeException("item", "Index is outside the range of available value items");

                return (T)(object)ByteConverter.Get<Tv>(Buffer, item).ToString();
            }

            if (typeof(T) == typeof(string[]))
            {
                return (T)(object)ByteConverter.ToArray<Tv>(Buffer).Select(x => x.ToString()).ToArray();
            }

            if (typeof(T).GetTypeInfo().IsValueType)
            {
                if (item < 0 || item >= Count) throw new ArgumentOutOfRangeException("item", "Index is outside the range of available value items");

                // If nullable, need to apply conversions on underlying type (#212)
                var t = Nullable.GetUnderlyingType(typeof(T)) ?? typeof(T);

                if (t.GetTypeInfo().IsEnum)
                {
                    var s = ByteConverter.Get<Tv>(Buffer, item).ToString();
                    return (T)Enum.Parse(t, s.Replace("\0", string.Empty), true);
                }

                return (T)Convert.ChangeType(ByteConverter.Get<Tv>(Buffer, item), t);
            }

            throw new InvalidCastException(
                "Unable to convert DICOM " + ValueRepresentation.Code + " value to '" + typeof(T).Name + "'");
        }

        #endregion

    }

    /// <summary>Application Entity (AE)</summary>
    public class DicomApplicationEntity : DicomMultiStringElement
    {
        #region Public Constructors

        public DicomApplicationEntity(DicomTag tag, params string[] values)
            : base(tag, DicomEncoding.Default, values)
        {
        }

        public DicomApplicationEntity(DicomTag tag, IByteBuffer data)
            : base(tag, DicomEncoding.Default, data)
        {
        }

        #endregion

        #region Public Properties

        public override DicomVR ValueRepresentation => DicomVR.AE;

        #endregion

    }

    /// <summary>Age String (AS)</summary>
    public class DicomAgeString : DicomMultiStringElement
    {

        #region Public Constructors

        public DicomAgeString(DicomTag tag, params string[] values)
            : base(tag, DicomEncoding.Default, values)
        {
        }

        public DicomAgeString(DicomTag tag, IByteBuffer data)
            : base(tag, DicomEncoding.Default, data)
        {
        }

        #endregion

        #region Public Properties

        public override DicomVR ValueRepresentation => DicomVR.AS;

        #endregion

    }

    /// <summary>Attribute Tag (AT)</summary>
    public class DicomAttributeTag : DicomElement
    {
        #region FIELDS

        private DicomTag[] _values;

        #endregion

        #region Public Constructors

        public DicomAttributeTag(DicomTag tag, params DicomTag[] values)
            : base(tag, EmptyBuffer.Value)
        {
            Values = values;
        }

        public DicomAttributeTag(DicomTag tag, IByteBuffer data)
            : base(tag, data)
        {
        }

        #endregion

        #region Public Properties

        public override int Count => (int)Buffer.Size / 4;

        public override DicomVR ValueRepresentation => DicomVR.AT;

        public IEnumerable<DicomTag> Values
        {
            get
            {
                if (_values == null)
                {
                    var values = new List<DicomTag>();
                    var parts = ByteConverter.ToArray<ushort>(Buffer);
                    for (int i = 0; i < parts.Length; i += 2)
                    {
                        var group = parts[i + 0];
                        var element = parts[i + 1];
                        values.Add(new DicomTag(group, element));
                    }
                    _values = values.ToArray();
                }
                return _values;
            }
            private set
            {
                _values = value.ToArray();
                int length = _values.Length * 4;
                byte[] buffer = new byte[length];
                for (int i = 0; i < _values.Length; i++)
                {
                    var bytes = BitConverter.GetBytes(_values[i].Group);
                    Array.Copy(bytes, 0, buffer, i * 4, 2);
                    bytes = BitConverter.GetBytes(_values[i].Element);
                    Array.Copy(bytes, 0, buffer, i * 4 + 2, 2);
                }
                Buffer = new MemoryByteBuffer(buffer);
            }
        }

        #endregion

        #region Public Members

        public override T Get<T>(int item = -1)
        {
            if (item == -1) item = 0;
            var tags = Values.ToArray();

            if (typeof(T) == typeof(DicomTag)) return (T)(object)tags[item];

            if (typeof(T) == typeof(DicomTag[])) return (T)(object)tags;

            if (typeof(T) == typeof(string)) return (T)(object)tags[item].ToString();

            if (typeof(T) == typeof(string[])) return (T)(object)tags.Select(x => x.ToString()).ToArray();

            throw new InvalidCastException(
                $"Unable to convert DICOM {ValueRepresentation.Code} value to '{typeof(T).Name}'");
        }

        #endregion
    }

    /// <summary>Code String (CS)</summary>
    public class DicomCodeString : DicomMultiStringElement
    {
        #region Public Constructors

        public DicomCodeString(DicomTag tag, params string[] values)
            : base(tag, DicomEncoding.Default, values)
        {
        }

        public DicomCodeString(DicomTag tag, IByteBuffer data)
            : base(tag, DicomEncoding.Default, data)
        {
        }

        #endregion

        #region Public Properties

        public override DicomVR ValueRepresentation => DicomVR.CS;

        #endregion

    }

    /// <summary>Date (DA)</summary>
    public class DicomDate : DicomDateElement
    {

        #region FIELDS

        private static string[] _formats;

        #endregion

        #region Public Constructors

        public DicomDate(DicomTag tag, params DateTime[] values)
            : base(tag, PrivateDateFormats, values)
        {
        }

        public DicomDate(DicomTag tag, DicomDateRange range)
            : base(tag, PrivateDateFormats, range)
        {
        }

        public DicomDate(DicomTag tag, params string[] values)
            : base(tag, PrivateDateFormats, values)
        {
        }

        public DicomDate(DicomTag tag, IByteBuffer data)
            : base(tag, PrivateDateFormats, data)
        {
        }

        #endregion

        #region Public Properties

        public override DicomVR ValueRepresentation => DicomVR.DA;

        private static string[] PrivateDateFormats
        {
            get
            {
                if (_formats == null)
                {
                    _formats = new[]
                                   {
                                        "yyyyMMdd",
                                        "yyyy.MM.dd",
                                        "yyyy/MM/dd",
                                        "yyyy",
                                        "yyyyMM",
                                        "yyyy.MM"
                                   };
                }
                return _formats;
            }
        }

        #endregion

    }

    /// <summary>Decimal String (DS)</summary>
    public class DicomDecimalString : DicomMultiStringElement
    {

        #region FIELDS

        private decimal[] _values;

        #endregion

        #region Public Constructors

        public DicomDecimalString(DicomTag tag, params decimal[] values)
            : base(tag, DicomEncoding.Default, values.Select(x => x.ToString(CultureInfo.InvariantCulture)).ToArray())
        {
        }

        public DicomDecimalString(DicomTag tag, params string[] values)
            : base(tag, DicomEncoding.Default, values)
        {
        }

        public DicomDecimalString(DicomTag tag, IByteBuffer data)
            : base(tag, DicomEncoding.Default, data)
        {
        }

        #endregion

        #region Public Properties

        public override DicomVR ValueRepresentation => DicomVR.DS;

        #endregion

        #region Public Members

        public override T Get<T>(int item = -1)
        {
            // no need to parse values if returning string(s)
            if (typeof(T) == typeof(string) || typeof(T) == typeof(string[])) return base.Get<T>(item);

            if (_values == null)
            {
                _values =
                    base.Get<string[]>()
                        .Select(x => decimal.Parse(x, NumberStyles.Any, CultureInfo.InvariantCulture))
                        .ToArray();
            }

            if (typeof(T).GetTypeInfo().IsArray)
            {
                var t = typeof(T).GetElementType();

                if (t == typeof(decimal)) return (T)(object)_values;

                var tu = Nullable.GetUnderlyingType(t) ?? t;
                var tmp = _values.Select(x => Convert.ChangeType(x, tu));

                if (t == typeof(object)) return (T)(object)tmp.ToArray();
                if (t == typeof(double)) return (T)(object)tmp.Cast<double>().ToArray();
                if (t == typeof(float)) return (T)(object)tmp.Cast<float>().ToArray();
                if (t == typeof(long)) return (T)(object)tmp.Cast<long>().ToArray();
                if (t == typeof(int)) return (T)(object)tmp.Cast<int>().ToArray();
                if (t == typeof(short)) return (T)(object)tmp.Cast<short>().ToArray();
                if (t == typeof(decimal?)) return (T)(object)tmp.Cast<decimal?>().ToArray();
                if (t == typeof(double?)) return (T)(object)tmp.Cast<double?>().ToArray();
                if (t == typeof(float?)) return (T)(object)tmp.Cast<float?>().ToArray();
                if (t == typeof(long?)) return (T)(object)tmp.Cast<long?>().ToArray();
                if (t == typeof(int?)) return (T)(object)tmp.Cast<int?>().ToArray();
                if (t == typeof(short?)) return (T)(object)tmp.Cast<short?>().ToArray();
            }
            else if (typeof(T).GetTypeInfo().IsValueType || typeof(T) == typeof(object))
            {
                if (item == -1) item = 0;
                if (item < 0 || item >= Count) throw new ArgumentOutOfRangeException("item", "Index is outside the range of available value items");

                // If nullable, need to apply conversions on underlying type (#212)
                var t = Nullable.GetUnderlyingType(typeof(T)) ?? typeof(T);

                return (T)Convert.ChangeType(_values[item], t);
            }

            return base.Get<T>(item);
        }

        #endregion

    }

    /// <summary>Date Time (DT)</summary>
    public class DicomDateTime : DicomDateElement
    {
        #region Public Constructors

        public DicomDateTime(DicomTag tag, params DateTime[] values)
            : base(tag, PrivateDateFormats, values)
        {
        }

        public DicomDateTime(DicomTag tag, DicomDateRange range)
            : base(tag, PrivateDateFormats, range)
        {
        }

        public DicomDateTime(DicomTag tag, params string[] values)
            : base(tag, PrivateDateFormats, values)
        {
        }

        public DicomDateTime(DicomTag tag, IByteBuffer data)
            : base(tag, PrivateDateFormats, data)
        {
        }

        #endregion

        #region Public Properties

        public override DicomVR ValueRepresentation => DicomVR.DT;

        private static string[] _formats;

        private static string[] PrivateDateFormats
        {
            get
            {
                if (_formats == null)
                {
                    _formats = new[]
                    {
                        "yyyyMMddHHmmss",
                        "yyyyMMddHHmmsszzz",
                        "yyyyMMddHHmmsszz",
                        "yyyyMMddHHmmssz",
                        "yyyyMMddHHmmss.ffffff",
                        "yyyyMMddHHmmss.fffff",
                        "yyyyMMddHHmmss.ffff",
                        "yyyyMMddHHmmss.fff",
                        "yyyyMMddHHmmss.ff",
                        "yyyyMMddHHmmss.f",
                        "yyyyMMddHHmm",
                        "yyyyMMddHH",
                        "yyyyMMdd",
                        "yyyyMM",
                        "yyyy",
                        "yyyyMMddHHmmss.ffffffzzz",
                        "yyyyMMddHHmmss.fffffzzz",
                        "yyyyMMddHHmmss.ffffzzz",
                        "yyyyMMddHHmmss.fffzzz",
                        "yyyyMMddHHmmss.ffzzz",
                        "yyyyMMddHHmmss.fzzz",
                        "yyyyMMddHHmmzzz",
                        "yyyyMMddHHzzz",
                        "yyyy.MM.dd",
                        "yyyy/MM/dd"
                    };
                }
                return _formats;
            }
        }

        #endregion
    }

    /// <summary>Floating Point Double (FD)</summary>
    public class DicomFloatingPointDouble : DicomValueElement<double>
    {
        #region Public Constructors

        public DicomFloatingPointDouble(DicomTag tag, params double[] values)
            : base(tag, values)
        {
        }

        public DicomFloatingPointDouble(DicomTag tag, IByteBuffer data)
            : base(tag, data)
        {
        }

        #endregion

        #region Public Properties

        public override DicomVR ValueRepresentation => DicomVR.FD;

        #endregion
    }

    /// <summary>Floating Point Single (FL)</summary>
    public class DicomFloatingPointSingle : DicomValueElement<float>
    {
        #region Public Constructors

        public DicomFloatingPointSingle(DicomTag tag, params float[] values)
            : base(tag, values)
        {
        }

        public DicomFloatingPointSingle(DicomTag tag, IByteBuffer data)
            : base(tag, data)
        {
        }

        #endregion

        #region Public Properties

        public override DicomVR ValueRepresentation => DicomVR.FL;

        #endregion
    }

    /// <summary>Integer String (IS)</summary>
    public class DicomIntegerString : DicomMultiStringElement
    {
        #region Public Constructors

        public DicomIntegerString(DicomTag tag, params int[] values)
            : base(tag, DicomEncoding.Default, values.Select(x => x.ToString(CultureInfo.InvariantCulture)).ToArray())
        {
        }

        public DicomIntegerString(DicomTag tag, params string[] values)
            : base(tag, DicomEncoding.Default, values)
        {
        }

        public DicomIntegerString(DicomTag tag, IByteBuffer data)
            : base(tag, DicomEncoding.Default, data)
        {
        }

        #endregion

        #region Public Properties

        public override DicomVR ValueRepresentation => DicomVR.IS;

        #endregion

        #region Public Members

        private int[] _values;

        public override T Get<T>(int item = -1)
        {
            // no need to parse values if returning string(s)
            if (typeof(T) == typeof(string) || typeof(T) == typeof(string[])) return base.Get<T>(item);

            // Normalize item argument if necessary (#231)
            if (item == -1)
            {
                item = 0;
            }

            if (_values == null)
            {
                _values = base.Get<string[]>().Select(x => int.Parse(x, CultureInfo.InvariantCulture)).ToArray();
            }

            if (typeof(T) == typeof(int) || typeof(T) == typeof(object))
            {
                return (T)(object)_values[item];
            }

            if (typeof(T).GetTypeInfo().IsArray)
            {
                var t = typeof(T).GetElementType();

                if (t == typeof(int)) return (T)(object)_values;

                var tu = Nullable.GetUnderlyingType(t) ?? t;
                var tmp = _values.Select(x => Convert.ChangeType(x, tu));

                if (t == typeof(object)) return (T)(object)tmp.ToArray();
                if (t == typeof(decimal)) return (T)(object)tmp.Cast<decimal>().ToArray();
                if (t == typeof(double)) return (T)(object)tmp.Cast<double>().ToArray();
                if (t == typeof(float)) return (T)(object)tmp.Cast<float>().ToArray();
                if (t == typeof(long)) return (T)(object)tmp.Cast<long>().ToArray();
                if (t == typeof(int)) return (T)(object)tmp.Cast<int>().ToArray();
                if (t == typeof(short)) return (T)(object)tmp.Cast<short>().ToArray();
                if (t == typeof(byte)) return (T)(object)tmp.Cast<byte>().ToArray();
                if (t == typeof(ulong)) return (T)(object)tmp.Cast<ulong>().ToArray();
                if (t == typeof(uint)) return (T)(object)tmp.Cast<uint>().ToArray();
                if (t == typeof(ushort)) return (T)(object)tmp.Cast<ushort>().ToArray();
                if (t == typeof(decimal?)) return (T)(object)tmp.Cast<decimal?>().ToArray();
                if (t == typeof(double?)) return (T)(object)tmp.Cast<double?>().ToArray();
                if (t == typeof(float?)) return (T)(object)tmp.Cast<float?>().ToArray();
                if (t == typeof(long?)) return (T)(object)tmp.Cast<long?>().ToArray();
                if (t == typeof(int?)) return (T)(object)tmp.Cast<int?>().ToArray();
                if (t == typeof(short?)) return (T)(object)tmp.Cast<short?>().ToArray();
                if (t == typeof(byte?)) return (T)(object)tmp.Cast<byte?>().ToArray();
                if (t == typeof(ulong?)) return (T)(object)tmp.Cast<ulong?>().ToArray();
                if (t == typeof(uint?)) return (T)(object)tmp.Cast<uint?>().ToArray();
                if (t == typeof(ushort?)) return (T)(object)tmp.Cast<ushort?>().ToArray();
            }
            else if (typeof(T).GetTypeInfo().IsValueType)
            {
                if (item < 0 || item >= Count) throw new ArgumentOutOfRangeException("item", "Index is outside the range of available value items");

                // If nullable, need to apply conversions on underlying type (#212)
                var t = Nullable.GetUnderlyingType(typeof(T)) ?? typeof(T);

                if (t.GetTypeInfo().IsEnum)
                {
                    return (T)Enum.ToObject(t, _values[item]);
                }

                return (T)Convert.ChangeType(_values[item], t);
            }

            return base.Get<T>(item);
        }

        #endregion
    }

    /// <summary>Long String (LO)</summary>
    public class DicomLongString : DicomMultiStringElement
    {
        #region Public Constructors

        public DicomLongString(DicomTag tag, params string[] values)
            : base(tag, values)
        {
        }

        public DicomLongString(DicomTag tag, Encoding encoding, params string[] values)
            : base(tag, encoding, values)
        {
        }

        public DicomLongString(DicomTag tag, Encoding encoding, IByteBuffer data)
            : base(tag, encoding, data)
        {
        }

        #endregion

        #region Public Properties

        public override DicomVR ValueRepresentation => DicomVR.LO;

        #endregion
    }

    /// <summary>Long Text (LT)</summary>
    public class DicomLongText : DicomStringElement
    {
        #region Public Constructors

        public DicomLongText(DicomTag tag, string value)
            : base(tag, value)
        {
        }

        public DicomLongText(DicomTag tag, Encoding encoding, string value)
            : base(tag, encoding, value)
        {
        }

        public DicomLongText(DicomTag tag, Encoding encoding, IByteBuffer data)
            : base(tag, encoding, data)
        {
        }

        #endregion

        #region Public Properties

        public override DicomVR ValueRepresentation => DicomVR.LT;

        #endregion
    }

    /// <summary>Other Byte (OB)</summary>
    public class DicomOtherByte : DicomValueElement<byte>
    {
        #region Public Constructors

        public DicomOtherByte(DicomTag tag, params byte[] values)
            : base(tag, values)
        {
        }

        public DicomOtherByte(DicomTag tag, IByteBuffer data)
            : base(tag, data)
        {
        }

        #endregion

        #region Public Properties

        public override DicomVR ValueRepresentation => DicomVR.OB;

        #endregion

        #region Public Methods

        public override T Get<T>(int item = -1)
        {
            if (!typeof(T).IsArray && item == -1) item = 0;

            if (typeof(T) == typeof(short)) return (T)(object)ByteConverter.Get<short>(Buffer, item);

            if (typeof(T) == typeof(short[])) return (T)(object)ByteConverter.ToArray<short>(Buffer);

            if (typeof(T) == typeof(ushort)) return (T)(object)ByteConverter.Get<ushort>(Buffer, item);

            if (typeof(T) == typeof(ushort[])) return (T)(object)ByteConverter.ToArray<ushort>(Buffer);

            if (typeof(T) == typeof(int)) return (T)(object)ByteConverter.Get<int>(Buffer, item);

            if (typeof(T) == typeof(int[])) return (T)(object)ByteConverter.ToArray<int>(Buffer);

            if (typeof(T) == typeof(uint)) return (T)(object)ByteConverter.Get<uint>(Buffer, item);

            if (typeof(T) == typeof(uint[])) return (T)(object)ByteConverter.ToArray<uint>(Buffer);

            if (typeof(T) == typeof(float)) return (T)(object)ByteConverter.Get<float>(Buffer, item);

            if (typeof(T) == typeof(float[])) return (T)(object)ByteConverter.ToArray<float>(Buffer);

            if (typeof(T) == typeof(double)) return (T)(object)ByteConverter.Get<double>(Buffer, item);

            if (typeof(T) == typeof(double[])) return (T)(object)ByteConverter.ToArray<double>(Buffer);

            return base.Get<T>(item);
        }

        #endregion

        protected override void ValidateVM()
        {
            // do not check length of items
        }

    }

    /// <summary>Other Word (OW)</summary>
    public class DicomOtherWord : DicomValueElement<ushort>
    {
        #region Public Constructors

        public DicomOtherWord(DicomTag tag, params ushort[] values)
            : base(tag, values)
        {
        }

        public DicomOtherWord(DicomTag tag, IByteBuffer data)
            : base(tag, data)
        {
        }

        #endregion

        #region Public Properties

        public override DicomVR ValueRepresentation => DicomVR.OW;

        #endregion

        protected override void ValidateVM()
        {
            // do not check length of items
        }

    }

    /// <summary>Other Long (OL)</summary>
    public class DicomOtherLong : DicomValueElement<uint>
    {
        #region Public Constructors

        public DicomOtherLong(DicomTag tag, params uint[] values)
            : base(tag, values)
        {
        }

        public DicomOtherLong(DicomTag tag, IByteBuffer data)
            : base(tag, data)
        {
        }

        #endregion

        #region Public Properties

        public override DicomVR ValueRepresentation => DicomVR.OL;

        #endregion
    }

    /// <summary>Other Double (OD)</summary>
    public class DicomOtherDouble : DicomValueElement<double>
    {
        #region Public Constructors

        public DicomOtherDouble(DicomTag tag, params double[] values)
            : base(tag, values)
        {
        }

        public DicomOtherDouble(DicomTag tag, IByteBuffer data)
            : base(tag, data)
        {
        }

        #endregion

        #region Public Properties

        public override DicomVR ValueRepresentation => DicomVR.OD;

        #endregion

        protected override void ValidateVM()
        {
            // do not check length of items
        }

    }

    /// <summary>Other Float (OF)</summary>
    public class DicomOtherFloat : DicomValueElement<float>
    {
        #region Public Constructors

        public DicomOtherFloat(DicomTag tag, params float[] values)
            : base(tag, values)
        {
        }

        public DicomOtherFloat(DicomTag tag, IByteBuffer data)
            : base(tag, data)
        {
        }

        #endregion

        #region Public Properties

        public override DicomVR ValueRepresentation => DicomVR.OF;

        #endregion
    }

    /// <summary>Person Name (PN)</summary>
    public sealed class DicomPersonName : DicomMultiStringElement
    {
        #region Public Constructors

        public DicomPersonName(DicomTag tag, params string[] values)
            : base(tag, values)
        {
        }

        public DicomPersonName(DicomTag tag, Encoding encoding, params string[] values)
            : base(tag, encoding, values)
        {
        }

        public DicomPersonName(
            DicomTag tag,
            string Last,
            string First,
            string Middle = null,
            string Prefix = null,
            string Suffix = null)
            : base(tag, ConcatName(Last, First, Middle, Prefix, Suffix))
        {
        }

        public DicomPersonName(
            DicomTag tag,
            Encoding encoding,
            string Last,
            string First,
            string Middle = null,
            string Prefix = null,
            string Suffix = null)
            : base(tag, encoding, ConcatName(Last, First, Middle, Prefix, Suffix))
        {
        }

        public DicomPersonName(DicomTag tag, Encoding encoding, IByteBuffer data)
            : base(tag, encoding, data)
        {
        }

        #endregion

        #region Public Properties

        public override DicomVR ValueRepresentation => DicomVR.PN;

        public string Last
        {
            get
            {
                string[] s = Get<string>().Split('\\');
                if (!s.Any()) return "";
                s = s[0].Split('=');
                if (!s.Any()) return "";
                s = s[0].Split('^');
                if (!s.Any()) return "";
                return s[0];
            }
        }

        public string First
        {
            get
            {
                string[] s = Get<string>().Split('\\');
                if (!s.Any()) return "";
                s = s[0].Split('=');
                if (!s.Any()) return "";
                s = s[0].Split('^');
                if (s.Count() < 2) return "";
                return s[1];
            }
        }

        public string Middle
        {
            get
            {
                string[] s = Get<string>().Split('\\');
                if (!s.Any()) return "";
                s = s[0].Split('=');
                if (!s.Any()) return "";
                s = s[0].Split('^');
                if (s.Count() < 3) return "";
                return s[2];
            }
        }


        public string Prefix
        {
            get
            {
                string[] s = Get<string>().Split('\\');
                if (!s.Any()) return "";
                s = s[0].Split('=');
                if (!s.Any()) return "";
                s = s[0].Split('^');
                if (s.Count() < 4) return "";
                return s[3];
            }
        }

        public string Suffix
        {
            get
            {
                string[] s = Get<string>().Split('\\');
                if (!s.Any()) return "";
                s = s[0].Split('=');
                if (!s.Any()) return "";
                s = s[0].Split('^');
                if (s.Count() < 5) return "";
                return s[4];
            }
        }

        #endregion

        #region Private Functions

        private static string ConcatName(
            string Last,
            string First,
            string Middle = null,
            string Prefix = null,
            string Suffix = null)
        {
            if (!String.IsNullOrEmpty(Suffix)) return Last + "^" + First + "^" + Middle + "^" + Prefix + "^" + Suffix;
            if (!String.IsNullOrEmpty(Prefix)) return Last + "^" + First + "^" + Middle + "^" + Prefix;
            if (!String.IsNullOrEmpty(Middle)) return Last + "^" + First + "^" + Middle;
            if (!String.IsNullOrEmpty(First)) return Last + "^" + First;
            return Last;
        }

        #endregion

        protected override void ValidateVM()
        {
            if (Tag == DicomTag.PatientName && Count > 3)
            {
                throw new DicomValidationException(this.ToString(), DicomVR.PN, $"Number of items {Count} does not match ValueMultiplicity 1-3");
            }
        }

    }

    /// <summary>Short String (SH)</summary>
    public class DicomShortString : DicomMultiStringElement
    {
        #region Public Constructors

        public DicomShortString(DicomTag tag, params string[] values)
            : base(tag, values)
        {
        }

        public DicomShortString(DicomTag tag, Encoding encoding, params string[] values)
            : base(tag, encoding, values)
        {
        }

        public DicomShortString(DicomTag tag, Encoding encoding, IByteBuffer data)
            : base(tag, encoding, data)
        {
        }

        #endregion

        #region Public Properties

        public override DicomVR ValueRepresentation => DicomVR.SH;

        #endregion
    }

    /// <summary>Signed Long (SL)</summary>
    public class DicomSignedLong : DicomValueElement<int>
    {
        #region Public Constructors

        public DicomSignedLong(DicomTag tag, params int[] values)
            : base(tag, values)
        {
        }

        public DicomSignedLong(DicomTag tag, IByteBuffer data)
            : base(tag, data)
        {
        }

        #endregion

        #region Public Properties

        public override DicomVR ValueRepresentation => DicomVR.SL;

        #endregion
    }

    /// <summary>Signed Short (SS)</summary>
    public class DicomSignedShort : DicomValueElement<short>
    {
        #region Public Constructors

        public DicomSignedShort(DicomTag tag, params short[] values)
            : base(tag, values)
        {
        }

        public DicomSignedShort(DicomTag tag, IByteBuffer data)
            : base(tag, data)
        {
        }

        #endregion

        #region Public Properties

        public override DicomVR ValueRepresentation => DicomVR.SS;

        #endregion

        #region Public Members

        public override T Get<T>(int item = -1)
        {
            if (typeof(T) == typeof(int) || typeof(T) == typeof(int[])) return (T)(object)base.Get<T>(item);

            return base.Get<T>(item);
        }

        #endregion
    }

    /// <summary>Short Text (ST)</summary>
    public class DicomShortText : DicomStringElement
    {
        #region Public Constructors

        public DicomShortText(DicomTag tag, string value)
            : base(tag, value)
        {
        }

        public DicomShortText(DicomTag tag, Encoding encoding, string value)
            : base(tag, encoding, value)
        {
        }

        public DicomShortText(DicomTag tag, Encoding encoding, IByteBuffer data)
            : base(tag, encoding, data)
        {
        }

        #endregion

        #region Public Properties

        public override DicomVR ValueRepresentation => DicomVR.ST;

        #endregion
    }

    /// <summary>Time (TM)</summary>
    public class DicomTime : DicomDateElement
    {
        #region Public Constructors

        public DicomTime(DicomTag tag, params DateTime[] values)
            : base(tag, PrivateDateFormats, values)
        {
        }

        public DicomTime(DicomTag tag, DicomDateRange range)
            : base(tag, PrivateDateFormats, range)
        {
        }

        public DicomTime(DicomTag tag, params string[] values)
            : base(tag, PrivateDateFormats, values)
        {
        }

        public DicomTime(DicomTag tag, IByteBuffer data)
            : base(tag, PrivateDateFormats, data)
        {
        }

        #endregion

        #region Public Properties

        public override DicomVR ValueRepresentation => DicomVR.TM;

        private static string[] _formats;

        private static string[] PrivateDateFormats
        {
            get
            {
                if (_formats == null)
                {
                    _formats = new[] 
                                {
                                    "HHmmss",
                                    "HH",
                                    "HHmm",
                                    "HHmmssf",
                                    "HHmmssff",
                                    "HHmmssfff",
                                    "HHmmssffff",
                                    "HHmmssfffff",
                                    "HHmmssffffff",
                                    "HHmmss.f",
                                    "HHmmss.ff",
                                    "HHmmss.fff",
                                    "HHmmss.ffff",
                                    "HHmmss.fffff",
                                    "HHmmss.ffffff",
                                    "HH.mm",
                                    "HH.mm.ss",
                                    "HH.mm.ss.f",
                                    "HH.mm.ss.ff",
                                    "HH.mm.ss.fff",
                                    "HH.mm.ss.ffff",
                                    "HH.mm.ss.fffff",
                                    "HH.mm.ss.ffffff",
                                    "HH:mm",
                                    "HH:mm:ss",
                                    "HH:mm:ss:f",
                                    "HH:mm:ss:ff",
                                    "HH:mm:ss:fff",
                                    "HH:mm:ss:ffff",
                                    "HH:mm:ss:fffff",
                                    "HH:mm:ss:ffffff",
                                    "HH:mm:ss.f",
                                    "HH:mm:ss.ff",
                                    "HH:mm:ss.fff",
                                    "HH:mm:ss.ffff",
                                    "HH:mm:ss.fffff",
                                    "HH:mm:ss.ffffff"
                                };
                }
                return _formats;
            }
        }

        #endregion
    }

    /// <summary>Unlimited Characters (UC)</summary>
    public class DicomUnlimitedCharacters : DicomMultiStringElement
    {
        #region Public Constructors

        public DicomUnlimitedCharacters(DicomTag tag, params string[] values)
            : base(tag, values)
        {
        }

        public DicomUnlimitedCharacters(DicomTag tag, Encoding encoding, params string[] values)
            : base(tag, encoding, values)
        {
        }

        public DicomUnlimitedCharacters(DicomTag tag, Encoding encoding, IByteBuffer data)
            : base(tag, encoding, data)
        {
        }

        #endregion

        #region Public Properties

        public override DicomVR ValueRepresentation => DicomVR.UC;

        #endregion

        protected override void ValidateVM()
        {
            // do not validate the number of items
        }

    }

    /// <summary>Unique Identifier (UI)</summary>
    public class DicomUniqueIdentifier : DicomMultiStringElement
    {

        #region FIELDS

        private DicomUID[] _values;

        #endregion

        #region Public Constructors

        public DicomUniqueIdentifier(DicomTag tag, params string[] values)
            : base(tag, values)
        {
        }

        public DicomUniqueIdentifier(DicomTag tag, params DicomUID[] values)
            : base(tag, values.Select(x => x.UID).ToArray())
        {
        }

        public DicomUniqueIdentifier(DicomTag tag, params DicomTransferSyntax[] values)
            : base(tag, values.Select(x => x.UID.UID).ToArray())
        {
        }

        public DicomUniqueIdentifier(DicomTag tag, IByteBuffer data)
            : base(tag, DicomEncoding.Default, data)
        {
        }

        #endregion

        #region Public Properties

        public override DicomVR ValueRepresentation => DicomVR.UI;

        #endregion

        #region Public Members

        public override T Get<T>(int item = -1)
        {
            if (_values == null)
            {
                _values = base.Get<string[]>().Select(DicomUID.Parse).ToArray();
            }

            if (typeof(T) == typeof(DicomTransferSyntax))
            {
                return (T)(object)DicomTransferSyntax.Lookup(_values[item]);
            }

            if (typeof(T) == typeof(DicomTransferSyntax[]))
            {
                return (T)(object)_values.Select(DicomTransferSyntax.Lookup).ToArray();
            }

            if (typeof(T) == typeof(DicomUID) || typeof(T) == typeof(object))
            {
                return (T)(object)_values[item];
            }

            if (typeof(T) == typeof(DicomUID[]) || typeof(T) == typeof(object[]))
            {
                return (T)(object)_values;
            }

            return base.Get<T>(item);
        }

        #endregion
    }

    /// <summary>Unsigned Long (UL)</summary>
    public class DicomUnsignedLong : DicomValueElement<uint>
    {
        #region Public Constructors

        public DicomUnsignedLong(DicomTag tag, params uint[] values)
            : base(tag, values)
        {
        }

        public DicomUnsignedLong(DicomTag tag, IByteBuffer data)
            : base(tag, data)
        {
        }

        #endregion

        #region Public Properties

        public override DicomVR ValueRepresentation => DicomVR.UL;

        #endregion
    }

    /// <summary>Unknown (UN)</summary>
    public class DicomUnknown : DicomOtherByte
    {
        #region Public Constructors

        public DicomUnknown(DicomTag tag, params byte[] values)
            : base(tag, values)
        {
        }

        public DicomUnknown(DicomTag tag, IByteBuffer data)
            : base(tag, data)
        {
        }

        #endregion

        #region Public Properties

        public override DicomVR ValueRepresentation => DicomVR.UN;

        #endregion

        protected override void ValidateVM()
        {
            // do not validate number of items
        }

    }

    /// <summary>Universal Resource Identifier or Universal Resource Locator (UR)</summary>
    public class DicomUniversalResource : DicomStringElement
    {
        #region Public Constructors

        public DicomUniversalResource(DicomTag tag, string value)
            : base(tag, value)
        {
        }

        public DicomUniversalResource(DicomTag tag, Encoding encoding, string value)
            : base(tag, encoding, value)
        {
        }

        public DicomUniversalResource(DicomTag tag, Encoding encoding, IByteBuffer data)
            : base(tag, encoding, data)
        {
        }

        #endregion

        #region Public Properties

        public override DicomVR ValueRepresentation => DicomVR.UR;

        #endregion
    }

    /// <summary>Unsigned Short (US)</summary>
    public class DicomUnsignedShort : DicomValueElement<ushort>
    {
        #region Public Constructors

        public DicomUnsignedShort(DicomTag tag, params ushort[] values)
            : base(tag, values)
        {
        }

        public DicomUnsignedShort(DicomTag tag, IByteBuffer data)
            : base(tag, data)
        {
        }

        #endregion

        #region Public Properties

        public override DicomVR ValueRepresentation => DicomVR.US;

        #endregion

        #region Public Members

        public override T Get<T>(int item = -1)
        {
            if (typeof(T) == typeof(int) || typeof(T) == typeof(int[])) return (T)(object)base.Get<T>(item);

            return base.Get<T>(item);
        }

        #endregion
    }

    /// <summary>Unlimited Text (UT)</summary>
    public class DicomUnlimitedText : DicomStringElement
    {
        #region Public Constructors

        public DicomUnlimitedText(DicomTag tag, string value)
            : base(tag, value)
        {
        }

        public DicomUnlimitedText(DicomTag tag, Encoding encoding, string value)
            : base(tag, encoding, value)
        {
        }

        public DicomUnlimitedText(DicomTag tag, Encoding encoding, IByteBuffer data)
            : base(tag, encoding, data)
        {
        }

        #endregion

        #region Public Properties

        public override DicomVR ValueRepresentation => DicomVR.UT;

        #endregion
    }
}<|MERGE_RESOLUTION|>--- conflicted
+++ resolved
@@ -29,7 +29,7 @@
 
         public IByteBuffer Buffer { get; protected set; }
 
-        public uint Length => Buffer?.Size ?? 0;
+        public uint Length => (uint)(Buffer?.Size ?? 0);
 
         public abstract T Get<T>(int item = -1);
 
@@ -44,16 +44,11 @@
             if (!Tag.IsPrivate
                 && (Count > 0))
             {
-<<<<<<< HEAD
                 var entry = Tag.DictionaryEntry;
                 if (Count < entry.ValueMultiplicity.Minimum || Count > entry.ValueMultiplicity.Maximum)
                 {
                     throw new DicomValidationException(this.ToString(), ValueRepresentation, $"Number of items {Count} does not match ValueMultiplicity {entry.ValueMultiplicity}");
                 }
-=======
-                if (Buffer != null) return (uint)Buffer.Size;
-                return 0;
->>>>>>> c1abfb82
             }
         }
 
